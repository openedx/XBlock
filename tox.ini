--- conflicted
+++ resolved
@@ -8,14 +8,8 @@
 norecursedirs = .* docs requirements
 
 [testenv]
-<<<<<<< HEAD
 deps = 
     django42: Django>=4.2,<4.3
-=======
-deps =
-    django32: Django>=3.2,<4.0
-    django42: Django>=4.2,<5.0
->>>>>>> 9e9a8d1f
     -r requirements/test.txt
 changedir = {envsitepackagesdir}
 commands =
@@ -37,13 +31,8 @@
     make html
 
 [testenv:quality]
-<<<<<<< HEAD
 deps = 
     django42: Django>=4.2,<4.3
-=======
-deps =
-    django32: Django>=3.2,<4.0
->>>>>>> 9e9a8d1f
     -r requirements/test.txt
 changedir = {toxinidir}
 commands =

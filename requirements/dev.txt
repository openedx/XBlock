--- conflicted
+++ resolved
@@ -21,19 +21,11 @@
     # via
     #   -r requirements/test.txt
     #   hypothesis
-<<<<<<< HEAD
-boto3==1.35.13
-    # via
-    #   -r requirements/test.txt
-    #   fs-s3fs
-botocore==1.35.13
-=======
 boto3==1.35.14
     # via
     #   -r requirements/test.txt
     #   fs-s3fs
 botocore==1.35.14
->>>>>>> 3b78d0d0
     # via
     #   -r requirements/test.txt
     #   boto3
@@ -122,13 +114,10 @@
     #   openedx-django-pyfs
 hypothesis==6.112.0
     # via -r requirements/test.txt
-<<<<<<< HEAD
-=======
 inflect==7.4.0
     # via
     #   -r requirements/test.txt
     #   jinja2-pluralize
->>>>>>> 3b78d0d0
 iniconfig==2.0.0
     # via
     #   -r requirements/test.txt
@@ -164,13 +153,10 @@
     #   pylint
 mock==5.1.0
     # via -r requirements/test.txt
-<<<<<<< HEAD
-=======
 more-itertools==10.5.0
     # via
     #   -r requirements/test.txt
     #   inflect
->>>>>>> 3b78d0d0
 openedx-django-pyfs==3.7.0
     # via -r requirements/test.txt
 packaging==24.1
